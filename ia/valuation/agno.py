--- conflicted
+++ resolved
@@ -2,7 +2,7 @@
 from pathlib import Path
 from dotenv import load_dotenv 
 
-<<<<<<< HEAD
+
 load_dotenv()
 # Ajustes de robustez
 os.environ.update(
@@ -12,8 +12,7 @@
         "AGNO_TRUNCATE_CONTEXT": "head",  
     }
 )
-=======
->>>>>>> 0ac9b44e
+
 
 import pdfplumber
 import yfinance as yf
