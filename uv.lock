--- conflicted
+++ resolved
@@ -75,11 +75,8 @@
     { name = "pyyaml" },
     { name = "requests" },
     { name = "selenium" },
-<<<<<<< HEAD
     { name = "typing" },
-=======
     { name = "sqlalchemy" },
->>>>>>> cf2f9bbb
     { name = "uvicorn" },
     { name = "yfinance" },
 ]
@@ -108,11 +105,6 @@
     { name = "pyyaml", specifier = ">=6.0.2" },
     { name = "requests", specifier = "==2.32.4" },
     { name = "selenium", specifier = ">=4.34.1" },
-<<<<<<< HEAD
-    { name = "typing", specifier = ">=3.10.0.0" },
-=======
-    { name = "sqlalchemy", specifier = ">=2.0.41" },
->>>>>>> cf2f9bbb
     { name = "uvicorn", specifier = ">=0.35.0" },
     { name = "yfinance", specifier = ">=0.2.65" },
 ]
