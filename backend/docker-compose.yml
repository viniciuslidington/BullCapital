--- conflicted
+++ resolved
@@ -14,10 +14,6 @@
     volumes:
       - pgdata:/var/lib/postgresql/data
     networks:
-<<<<<<< HEAD
-      - dev-network
-
-=======
       - dev-network # Assign to network
     # Add healthcheck so auth-service can wait for it
     healthcheck:
@@ -25,7 +21,6 @@
       interval: 5s
       timeout: 5s
       retries: 5
->>>>>>> 6b02aecc
 
   auth-service:
     build:
@@ -57,15 +52,11 @@
     # Using 'sh -c' is fine, but direct command is often cleaner if no complex shell logic is needed.
     command: uvicorn app:app --host 0.0.0.0 --port 8003 --reload
     depends_on:
-<<<<<<< HEAD
-      - db
-=======
       db:
         # Wait for the database to be ready (requires healthcheck on db service)
         condition: service_healthy
     networks:
       - dev-network # Assign to network
->>>>>>> 6b02aecc
 
   market-data-service:
     build:
@@ -80,29 +71,6 @@
     command: uvicorn app.main:app --host 0.0.0.0 --port 8002 --reload
     networks:
       - dev-network # Assign to network
-
-  ai-service:
-    build:
-      context: ./ai-service
-    container_name: ai-service
-    ports:
-      - "8001:8001"
-    environment:
-      - PYTHONUNBUFFERED=1
-      - PYTHONPATH=/app
-      - user=postgres
-      - password=postgres
-      - host=db
-      - port=5432
-      - dbname=bullcapital
-    restart: unless-stopped
-    command: python3 -m app.main
-    depends_on:
-      - db
-    networks:
-      - dev-network
-
-
 
   gateway-service:
     build:
@@ -123,20 +91,6 @@
     networks:
       - dev-network # Assign to network
 
-  pgadmin:
-    image: dpage/pgadmin4
-    container_name: pgadmin
-    restart: unless-stopped
-    ports:
-      - "16543:80"
-    environment:
-      PGADMIN_DEFAULT_EMAIL: admin@bullcapital.com
-      PGADMIN_DEFAULT_PASSWORD: admin123
-    depends_on:
-      - db
-    networks:
-      - dev-network
-
 volumes:
   pgdata:
 
