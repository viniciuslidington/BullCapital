<<<<<<< HEAD
from fastapi import APIRouter, Depends, HTTPException, status, Query, Response
=======
from fastapi import APIRouter, Depends, HTTPException, status, Query, Response, Request
>>>>>>> 632b32a7
from sqlalchemy.orm import Session
from datetime import timedelta
from typing import List

from core.database import get_db
from core.security import require_auth
from core.config import settings
from schemas.user import UserCreate, UserLogin, UserResponse, UserUpdate
from services.auth_service import auth_service
from schemas.user import LoginResponse
from services.google_oauth_service import google_oauth_service
from crud.user import get_users, get_user_by_id, update_user, delete_user

router = APIRouter()

def set_auth_cookie(response: Response, access_token: str, auth_method: str = "default"):
    """
    Helper function para definir cookie de autenticação com configurações padronizadas.
    
    Args:
        response: Objeto Response do FastAPI
        access_token: Token JWT para ser armazenado no cookie
        auth_method: Método de autenticação usado (para debugging)
        
    Returns:
        dict: Informações sobre o cookie definido
    """
    cookie_max_age = settings.ACCESS_TOKEN_EXPIRE_MINUTES * 60
    
    response.set_cookie(
        key="access_token",
        value=access_token,
        max_age=cookie_max_age,  # em segundos
        httponly=True,  # Previne acesso via JavaScript (proteção XSS)
        secure=settings.ENVIRONMENT == "production",  # HTTPS apenas em produção
        samesite="lax",  # Proteção CSRF básica
        domain=settings.COOKIE_DOMAIN if settings.ENVIRONMENT == "production" else None,
        path="/",  # Cookie disponível em toda a aplicação
    )
    
    # Headers para debugging e monitoramento
    response.headers["X-Auth-Status"] = "authenticated"
    response.headers["X-Auth-Method"] = auth_method
    
    # Retorna informações sobre o cookie para incluir na resposta
    return {
        "cookie_name": "access_token",
        "cookie_max_age": cookie_max_age,
        "cookie_expires_in": f"{settings.ACCESS_TOKEN_EXPIRE_MINUTES} minutes",
        "cookie_secure": settings.ENVIRONMENT == "production",
        "cookie_httponly": True,
        "cookie_samesite": "lax",
        "cookie_path": "/",
        "auth_method": auth_method
    }

def clear_auth_cookie(response: Response):
    """
    Helper function para remover cookie de autenticação.
    
    Args:
        response: Objeto Response do FastAPI
        
    Returns:
        dict: Informações sobre a remoção do cookie
    """
    response.delete_cookie(
        key="access_token",
        httponly=True,
        secure=settings.ENVIRONMENT == "production",
        samesite="lax",
        domain=settings.COOKIE_DOMAIN if settings.ENVIRONMENT == "production" else None,
        path="/",  # Mesmo path usado ao criar
    )
    
    # Headers para confirmar logout
    response.headers["X-Auth-Status"] = "logged_out"
    
    return {
        "cookie_name": "access_token",
        "cookie_action": "deleted",
        "cookie_path": "/",
        "auth_status": "logged_out"
    }

@router.post("/register", response_model=UserResponse, summary="Registrar usuário")
def register_user(user_data: UserCreate, db: Session = Depends(get_db)):
    """
    Registra um novo usuário no sistema.
    
    - **nome_completo**: Nome completo do usuário
    - **cpf**: CPF do usuário (será validado)
    - **data_nascimento**: Data de nascimento (YYYY-MM-DD)
    - **email**: Email único do usuário
    - **senha**: Senha que será hasheada antes de salvar
    """
    try:
        user = auth_service.register_user(db, user_data)
        return UserResponse(
            id=user.id,
            nome_completo=user.nome_completo,
            cpf=user.cpf,
            data_nascimento=user.data_nascimento,
            email=user.email,
            created_at=user.created_at,
            updated_at=user.updated_at
        )
    except ValueError as e:
        raise HTTPException(
            status_code=status.HTTP_400_BAD_REQUEST,
            detail=str(e)
        )

<<<<<<< HEAD
@router.post("/login", response_model=LoginResponse, status_code=status.HTTP_200_OK)
def login(
    request: UserLogin, # Expect email/password in the request body
    response: Response, # Inject Response object to set cookies
    db: Session = Depends(get_db) # Inject database session
):
    # 1. Authenticate the user using your existing service logic
    user = auth_service.authenticate_user(db, request)
=======
@router.post("/login", summary="Fazer login")
def login_user(login_data: UserLogin, response: Response, db: Session = Depends(get_db)):
    """
    Autentica um usuário e define um cookie seguro com JWT.
    
    Verifica as credenciais fornecidas (email e senha) e, se válidas,
    define um cookie seguro com o token JWT que será usado para
    acessar endpoints protegidos.
    
    Args:
        login_data: Dados de login contendo email e senha
        response: Objeto Response para definir cookies
        db: Sessão do banco de dados
    
    Returns:
        dict: Mensagem de sucesso e dados do usuário (sem token)
        
    Raises:
        HTTPException: 401 se as credenciais forem inválidas
        
    Example:
        ```
        POST /api/v1/auth/login
        {
            "email": "usuario@exemplo.com",
            "senha": "minhasenha123"
        }
        ```
    """
    user = auth_service.authenticate_user(db, login_data)
>>>>>>> 632b32a7
    if not user:
        # Raise 401 if authentication fails
        raise HTTPException(
            status_code=status.HTTP_401_UNAUTHORIZED,
            detail="Email ou senha incorretos",
        )

    # 2. Create the JWT access token using your existing service logic
    access_token = auth_service.create_access_token(data={"sub": user.email})

    # 3. ✅ Set the JWT in a secure HTTP-only cookie
    response.set_cookie(
        key="access_token",           # Cookie name
        value=access_token,           # The JWT value
        httponly=True,                # Prevents XSS attacks (inaccessible to JS)
        secure=False,                 # Set to True in production (requires HTTPS)
        samesite="Lax",               # Helps mitigate CSRF (Lax is a good default)
        max_age=3600,                 # Cookie expiry in seconds (match token expiry)
        path="/"                      # Cookie is sent to all paths on the domain
    )
<<<<<<< HEAD

    # 4. ✅ Return a simple success message (token is in the cookie, not the body)
    return LoginResponse(
        message="Login realizado com sucesso",
        email=user.email # Include non-sensitive info if needed
    )
=======
    
    # Define cookie seguro usando função helper
    cookie_info = set_auth_cookie(response, access_token, "email_password")
    
    return {
        "message": "Login realizado com sucesso",
        "user": UserResponse(
            id=user.id,
            nome_completo=user.nome_completo,
            data_nascimento=user.data_nascimento,
            email=user.email,
            created_at=user.created_at,
            updated_at=user.updated_at
        ),
        "cookie": cookie_info,
        "session": {
            "expires_in_minutes": settings.ACCESS_TOKEN_EXPIRE_MINUTES,
            "expires_at": (user.created_at + access_token_expires).isoformat() if hasattr(user, 'created_at') else None
        }
    }
>>>>>>> 632b32a7

@router.get("/profile", response_model=UserResponse, summary="Obter perfil")
def get_user_profile(current_user = Depends(require_auth)):
    """
    Retorna o perfil do usuário autenticado.
    
    Endpoint protegido que requer token JWT válido no cabeçalho Authorization.
    Retorna os dados completos do usuário autenticado, incluindo timestamps
    de criação e atualização.
    
    Args:
        current_user: Usuário autenticado atual (injetado pela dependência)
        
    Returns:
        UserResponse: Dados completos do perfil do usuário
        
    Raises:
        HTTPException: 401 se o token for inválido ou expirado
        
    Example:
        ```
        GET /api/v1/auth/profile
        Authorization: Bearer <seu_token_jwt>
        ```
    """
    return UserResponse(
        id=current_user.id,
        nome_completo=current_user.nome_completo,
        data_nascimento=current_user.data_nascimento,
        email=current_user.email,
        created_at=current_user.created_at,
        updated_at=current_user.updated_at
    )

@router.put("/profile", response_model=UserResponse, summary="Atualizar perfil")
def update_user_profile(
    user_update: UserUpdate,
    current_user = Depends(require_auth),
    db: Session = Depends(get_db)
):
    """
    Atualiza o perfil do usuário autenticado.
    
    Permite atualização parcial dos dados do usuário. Apenas os campos
    fornecidos no corpo da requisição serão atualizados. Requer token
    JWT válido no cabeçalho Authorization.
    
    Args:
        user_update: Dados a serem atualizados (todos os campos são opcionais)
        current_user: Usuário autenticado atual (injetado pela dependência)
        db: Sessão do banco de dados
        
    Returns:
        UserResponse: Dados atualizados do usuário
        
    Raises:
        HTTPException: 401 se o token for inválido ou expirado
        HTTPException: 404 se o usuário não for encontrado
        
    Example:
        ```
        PUT /api/v1/auth/profile
        Authorization: Bearer <seu_token_jwt>
        {
            "nome_completo": "Novo Nome Completo"
        }
        ```
    """
    updated_user = update_user(db, current_user.id, user_update)
    if not updated_user:
        raise HTTPException(
            status_code=status.HTTP_404_NOT_FOUND,
            detail="Usuário não encontrado"
        )
    
    return UserResponse(
        id=updated_user.id,
        nome_completo=updated_user.nome_completo,
        data_nascimento=updated_user.data_nascimento,
        email=updated_user.email,
        created_at=updated_user.created_at,
        updated_at=updated_user.updated_at
    )

@router.get("/users", response_model=List[UserResponse], summary="Listar usuários")
def list_users(
    skip: int = Query(0, ge=0),
    limit: int = Query(100, ge=1, le=100),
    db: Session = Depends(get_db),
    current_user = Depends(require_auth)  # Protegido por autenticação
):
    """
    Lista usuários cadastrados com suporte a paginação.
    
    Endpoint protegido que requer autenticação. Permite listar usuários
    com controle de paginação através dos parâmetros skip e limit.
    
    Args:
        skip: Número de registros a pular (padrão: 0, mínimo: 0)
        limit: Número máximo de registros a retornar (padrão: 100, máximo: 100)
        db: Sessão do banco de dados
        current_user: Usuário autenticado atual (injetado pela dependência)
        
    Returns:
        List[UserResponse]: Lista de usuários encontrados
        
    Raises:
        HTTPException: 401 se o token for inválido ou expirado
        
    Example:
        ```
        GET /api/v1/auth/users?skip=0&limit=10
        Authorization: Bearer <seu_token_jwt>
        ```
    """
    users = get_users(db, skip=skip, limit=limit)
    return [
        UserResponse(
            id=user.id,
            nome_completo=user.nome_completo,
            data_nascimento=user.data_nascimento,
            email=user.email,
            created_at=user.created_at,
            updated_at=user.updated_at
        )
        for user in users
    ]

@router.get("/users/{user_id}", response_model=UserResponse, summary="Obter usuário por ID")
def get_user(
    user_id: int,
    db: Session = Depends(get_db),
    current_user = Depends(require_auth)  # Protegido por autenticação
):
    """
    Obtém dados de um usuário específico pelo seu ID.
    
    Endpoint protegido que requer autenticação. Busca e retorna
    os dados completos de um usuário específico.
    
    Args:
        user_id: ID único do usuário a ser buscado
        db: Sessão do banco de dados
        current_user: Usuário autenticado atual (injetado pela dependência)
        
    Returns:
        UserResponse: Dados completos do usuário encontrado
        
    Raises:
        HTTPException: 401 se o token for inválido ou expirado
        HTTPException: 404 se o usuário não for encontrado
        
    Example:
        ```
        GET /api/v1/auth/users/123
        Authorization: Bearer <seu_token_jwt>
        ```
    """
    user = get_user_by_id(db, user_id)
    if not user:
        raise HTTPException(
            status_code=status.HTTP_404_NOT_FOUND,
            detail="Usuário não encontrado"
        )
    
    return UserResponse(
        id=user.id,
        nome_completo=user.nome_completo,
        data_nascimento=user.data_nascimento,
        email=user.email,
        created_at=user.created_at,
        updated_at=user.updated_at
    )

@router.delete("/users/{user_id}", summary="Deletar usuário")
def delete_user_endpoint(
    user_id: int,
    db: Session = Depends(get_db),
    current_user = Depends(require_auth)  # Protegido por autenticação
):
    """
    Remove um usuário do sistema pelo seu ID.
    
    Endpoint protegido que requer autenticação. Remove permanentemente
    um usuário do banco de dados. Esta operação não pode ser desfeita.
    
    Args:
        user_id: ID único do usuário a ser removido
        db: Sessão do banco de dados
        current_user: Usuário autenticado atual (injetado pela dependência)
        
    Returns:
        dict: Mensagem de confirmação da exclusão
        
    Raises:
        HTTPException: 401 se o token for inválido ou expirado
        HTTPException: 404 se o usuário não for encontrado
        
    Example:
        ```
        DELETE /api/v1/auth/users/123
        Authorization: Bearer <seu_token_jwt>
        ```
    """
    if not delete_user(db, user_id):
        raise HTTPException(
            status_code=status.HTTP_404_NOT_FOUND,
            detail="Usuário não encontrado"
        )
    
    return {"message": "Usuário deletado com sucesso"}

@router.get("/google/auth-url", summary="Obter URL de autenticação do Google")
def get_google_auth_url():
    """
    Retorna a URL para iniciar o processo de autenticação com Google OAuth.
    
    Esta URL deve ser usada para redirecionar o usuário para a página de login do Google.
    Após o login, o usuário será redirecionado de volta com um código de autorização.
    
    Returns:
        dict: Contém a URL de autenticação do Google
        
    Example:
        ```
        GET /api/v1/auth/google/auth-url
        ```
        
        Response:
        ```json
        {
            "auth_url": "https://accounts.google.com/oauth/authorize?..."
        }
        ```
    """
    base_url = "https://accounts.google.com/o/oauth2/auth"
    params = {
        "response_type": "code",
        "client_id": settings.GOOGLE_CLIENT_ID,
        "redirect_uri": settings.GOOGLE_REDIRECT_URI,
        "scope": "openid email profile",
        "access_type": "offline",
        "prompt": "consent"
    }
    
    # Constrói a URL com os parâmetros
    query_string = "&".join([f"{key}={value}" for key, value in params.items()])
    auth_url = f"{base_url}?{query_string}"
    
    return {"auth_url": auth_url}

@router.get("/google/callback", summary="Callback do Google OAuth")
def google_oauth_callback(
    response: Response,
    code: str = Query(..., description="Código de autorização do Google"),
    state: str = Query(None, description="Parâmetro de estado (opcional)"),
    db: Session = Depends(get_db)
):
    """
    Processa o callback do Google OAuth e define cookie seguro.
    
    Este endpoint é chamado após o usuário ser redirecionado do Google
    com um código de autorização. O código é trocado por um token de acesso
    e as informações do usuário são obtidas para criar/autenticar o usuário.
    Um cookie seguro é definido com o JWT.
    
    Args:
        code: Código de autorização retornado pelo Google
        state: Parâmetro de estado opcional
        response: Objeto Response para definir cookies
        db: Sessão do banco de dados
        
    Returns:
        dict: Mensagem de sucesso e dados do usuário
        
    Raises:
        HTTPException: 400 se houver erro na autenticação com Google
        HTTPException: 401 se a autenticação falhar
        
    Example:
        ```
        GET /api/v1/auth/google/callback?code=4/0AX4XfWi...&state=xyz
        ```
    """
    try:
        # Autentica com Google OAuth
        user = google_oauth_service.authenticate_with_google(
            db, code, settings.GOOGLE_REDIRECT_URI
        )
        
        if not user:
            raise HTTPException(
                status_code=status.HTTP_401_UNAUTHORIZED,
                detail="Falha na autenticação com Google",
            )
        
        # Cria token JWT para o usuário
        access_token_expires = timedelta(minutes=settings.ACCESS_TOKEN_EXPIRE_MINUTES)
        access_token = auth_service.create_access_token(
            data={"sub": user.email}, expires_delta=access_token_expires
        )
        
        # Define cookie seguro usando função helper
        cookie_info = set_auth_cookie(response, access_token, "google_oauth")
        
        return {
            "message": "Autenticação com Google realizada com sucesso",
            "user": UserResponse(
                id=user.id,
                nome_completo=user.nome_completo,
                cpf=user.cpf,
                data_nascimento=user.data_nascimento,
                email=user.email,
                created_at=user.created_at,
                updated_at=user.updated_at
            ),
            "cookie": cookie_info,
            "session": {
                "expires_in_minutes": settings.ACCESS_TOKEN_EXPIRE_MINUTES,
                "expires_at": (user.created_at + access_token_expires).isoformat() if hasattr(user, 'created_at') else None
            }
        }
        
    except Exception as e:
        raise HTTPException(
            status_code=status.HTTP_400_BAD_REQUEST,
            detail=f"Erro na autenticação com Google: {str(e)}"
        )

@router.post("/logout", summary="Fazer logout")
def logout(response: Response):
    """
    Remove o cookie de autenticação fazendo logout do usuário.
    
    Remove o cookie 'access_token' de forma segura, efetivamente
    fazendo logout do usuário. Após chamar este endpoint, o usuário
    precisará fazer login novamente para acessar endpoints protegidos.
    
    Args:
        response: Objeto Response para manipular cookies
        
    Returns:
        dict: Mensagem de confirmação do logout
        
    Example:
        ```
        POST /api/v1/auth/logout
        ```
    """
    # Remove cookie usando função helper
    cookie_info = clear_auth_cookie(response)
    
    return {
        "message": "Logout realizado com sucesso",
        "cookie": cookie_info
    }

@router.get("/cookie-status", summary="Verificar status do cookie de autenticação")
def check_cookie_status(request: Request):
    """
    Verifica se existe um cookie de autenticação válido.
    
    Este endpoint permite verificar se o cookie de autenticação está
    presente na requisição, sem validar o token JWT. Útil para
    verificações rápidas no frontend.
    
    Args:
        request: Objeto Request para acessar cookies
        
    Returns:
        dict: Status do cookie e informações de debug
        
    Example:
        ```
        GET /api/v1/auth/cookie-status
        ```
    """
    cookie_value = request.cookies.get("access_token")
    
    return {
        "cookie_present": cookie_value is not None,
        "cookie_name": "access_token",
        "cookie_length": len(cookie_value) if cookie_value else 0,
        "cookie_preview": f"{cookie_value[:20]}..." if cookie_value and len(cookie_value) > 20 else cookie_value,
        "all_cookies": list(request.cookies.keys()),
        "user_agent": request.headers.get("user-agent", "Unknown")
    }<|MERGE_RESOLUTION|>--- conflicted
+++ resolved
@@ -1,8 +1,4 @@
-<<<<<<< HEAD
-from fastapi import APIRouter, Depends, HTTPException, status, Query, Response
-=======
 from fastapi import APIRouter, Depends, HTTPException, status, Query, Response, Request
->>>>>>> 632b32a7
 from sqlalchemy.orm import Session
 from datetime import timedelta
 from typing import List
@@ -115,17 +111,6 @@
             status_code=status.HTTP_400_BAD_REQUEST,
             detail=str(e)
         )
-
-<<<<<<< HEAD
-@router.post("/login", response_model=LoginResponse, status_code=status.HTTP_200_OK)
-def login(
-    request: UserLogin, # Expect email/password in the request body
-    response: Response, # Inject Response object to set cookies
-    db: Session = Depends(get_db) # Inject database session
-):
-    # 1. Authenticate the user using your existing service logic
-    user = auth_service.authenticate_user(db, request)
-=======
 @router.post("/login", summary="Fazer login")
 def login_user(login_data: UserLogin, response: Response, db: Session = Depends(get_db)):
     """
@@ -156,7 +141,6 @@
         ```
     """
     user = auth_service.authenticate_user(db, login_data)
->>>>>>> 632b32a7
     if not user:
         # Raise 401 if authentication fails
         raise HTTPException(
@@ -177,15 +161,7 @@
         max_age=3600,                 # Cookie expiry in seconds (match token expiry)
         path="/"                      # Cookie is sent to all paths on the domain
     )
-<<<<<<< HEAD
-
-    # 4. ✅ Return a simple success message (token is in the cookie, not the body)
-    return LoginResponse(
-        message="Login realizado com sucesso",
-        email=user.email # Include non-sensitive info if needed
-    )
-=======
-    
+
     # Define cookie seguro usando função helper
     cookie_info = set_auth_cookie(response, access_token, "email_password")
     
@@ -205,7 +181,7 @@
             "expires_at": (user.created_at + access_token_expires).isoformat() if hasattr(user, 'created_at') else None
         }
     }
->>>>>>> 632b32a7
+\
 
 @router.get("/profile", response_model=UserResponse, summary="Obter perfil")
 def get_user_profile(current_user = Depends(require_auth)):
